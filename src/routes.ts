--- conflicted
+++ resolved
@@ -56,12 +56,6 @@
     done: true,
   },
   {
-<<<<<<< HEAD
-    path: "/exp/libarchive-wasm",
-    component: lazy(() => import("./components/pages/exp/libarchive-wasm")),
-    description: "WASM Libarchive 解压压缩包，展示文件树",
-    done: true,
-=======
     path: "/exp/compress/libarchive-wasm",
     component: lazy(
       () => import("./components/pages/exp/compress/libarchive-wasm")
@@ -72,20 +66,17 @@
     component: lazy(
       () => import("./components/pages/exp/compress/huffman-coding")
     ),
->>>>>>> 12326ef4
   },
   // {
   //   path: "/exp/ffmpeg-wasm",
   //   component: lazy(() => import("./components/pages/exp/ffmpeg-wasm")),
   // },
-<<<<<<< HEAD
   {
     path: "/exp/skia-wasm-text-editor",
     component: lazy(() => import("./components/pages/exp/skia-wasm-text-editor")),
     description: "CanvasKit WASM 纯文本编辑器（实验）",
     done: false,
   },
-=======
   // {
   //   path: "/exp/db/sqlite-wasm",
   //   component: lazy(() => import("./components/pages/exp/db/sqlite-wasm")),
@@ -98,7 +89,6 @@
   //   path: "/exp/skia-wasm-text-editor",
   //   component: lazy(() => import("./components/pages/exp/skia-wasm-text-editor")),
   // },
->>>>>>> 12326ef4
   // {
   //   path: "/exp/shader-playground",
   //   component: lazy(() => import("./components/pages/exp/shader-playground")),
