import { lazy } from "solid-js";

export const routes = [
  {
<<<<<<< HEAD
    path: "/data/anyview",
    component: lazy(() => import("./components/pages/data/anyview")),
=======
    path: "/",
    component: () => Navigate({ href: "/datamaster" }),
  },
  {
    path: "/anyview",
    component: lazy(() => import("./components/pages/anyview")),
>>>>>>> 3bf064cb
  },
  {
    path: "/ai/selai",
    component: lazy(() => import("./components/pages/ai/selai")),
  },
  {
    path: "/exp/wasm-aot-calc",
    component: lazy(() => import("./components/pages/exp/wasm-aot-calc")),
  },
  {
    path: "/exp/wasm-aot-simd-particle-swarm-sim",
    component: lazy(
      () => import("./components/pages/exp/wasm-aot-simd-particle-swarm-sim")
    ),
  },
  {
    path: "/exp/wasm-mandelbrot",
    component: lazy(() => import("./components/pages/exp/wasm-mandelbrot")),
  },
  {
    path: "/exp/libarchive-wasm",
    component: lazy(() => import("./components/pages/exp/libarchive-wasm")),
  },
  {
    path: "/exp/wasm-audio-worklet",
    component: lazy(() => import("./components/pages/exp/wasm-audio-worklet")),
  },
  {
    path: "/datamaster",
    component: lazy(() => import("./components/pages/datamaster/datamaster")),
  },
  {
    path: "/datamaster/json",
    component: lazy(() => import("./components/pages/datamaster/json")),
  },
];<|MERGE_RESOLUTION|>--- conflicted
+++ resolved
@@ -2,17 +2,8 @@
 
 export const routes = [
   {
-<<<<<<< HEAD
     path: "/data/anyview",
     component: lazy(() => import("./components/pages/data/anyview")),
-=======
-    path: "/",
-    component: () => Navigate({ href: "/datamaster" }),
-  },
-  {
-    path: "/anyview",
-    component: lazy(() => import("./components/pages/anyview")),
->>>>>>> 3bf064cb
   },
   {
     path: "/ai/selai",
